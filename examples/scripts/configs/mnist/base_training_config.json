--- conflicted
+++ resolved
@@ -3,13 +3,8 @@
   "output_dir": "my_models_on_mnist",
   "batch_size": 100,
   "num_epochs": 100,
-<<<<<<< HEAD
-  "learning_rate": 1e-4,
-  "steps_saving": 2,
-=======
   "learning_rate": 1e-3,
   "steps_saving": 5,
   "steps_predict": 1,
->>>>>>> 46ab003e
   "no_cuda": false
 }