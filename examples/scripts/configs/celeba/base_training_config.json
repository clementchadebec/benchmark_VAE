--- conflicted
+++ resolved
@@ -2,11 +2,7 @@
   "output_dir": "my_models_on_celeba",
   "batch_size": 100,
   "num_epochs": 50,
-<<<<<<< HEAD
-  "learning_rate": 5e-4,
-=======
   "learning_rate": 1e-3,
->>>>>>> 47894385
   "steps_saving": null,
   "no_cuda": false
 }