{
  "output_dir": "my_models_on_celeba",
  "batch_size": 100,
  "num_epochs": 50,
<<<<<<< HEAD
  "learning_rate": 1e-4,
  "steps_saving": 1,
=======
  "learning_rate": 0.001,
  "steps_saving": 3,
>>>>>>> 34b26efc
  "no_cuda": false
}<|MERGE_RESOLUTION|>--- conflicted
+++ resolved
@@ -2,12 +2,7 @@
   "output_dir": "my_models_on_celeba",
   "batch_size": 100,
   "num_epochs": 50,
-<<<<<<< HEAD
-  "learning_rate": 1e-4,
-  "steps_saving": 1,
-=======
   "learning_rate": 0.001,
   "steps_saving": 3,
->>>>>>> 34b26efc
   "no_cuda": false
 }