import pathlib

import pkg_resources
from setuptools import find_packages, setup

with pathlib.Path("requirements.txt").open() as requirements_txt:
    install_requires = [
        str(requirement)
        for requirement in pkg_resources.parse_requirements(requirements_txt)
    ]

with open("README.md", "r", encoding="utf-8") as fh:
    long_description = fh.read()

setup(
    name="pythae",
    version="0.0.1",
    author="Clement Chadebec (HekA team INRIA)",
    author_email="clement.chadebec@inria.fr",
    description="Data Augmentation with VAE",
    long_description=long_description,
    long_description_content_type="text/markdown",
    url="https://github.com/clementchadebec/pythae",
    project_urls={"Bug Tracker": "https://github.com/clementchadebec/pythae/issues"},
    classifiers=[
        "Programming Language :: Python :: 3",
        "Programming Language :: Python :: 3.6",
        "Programming Language :: Python :: 3.7",
        "Programming Language :: Python :: 3.8",
        "License :: OSI Approved :: Apache Software License",
        "Operating System :: OS Independent",
    ],
    package_dir={"": "src"},
    packages=find_packages(where="src"),
    install_requires=[
        "numpy>=1.19.0",
<<<<<<< HEAD
        "scipy>=1.7.1",
        "torch==1.9.0",
=======
        "torch>=1.9.0",
>>>>>>> 34b26efc
        "dill>=0.3.3",
        "pydantic>=1.8.2",
        "dataclasses>=0.6",
        "tqdm>=4.62.3",
        "imageio",
        "sklearn",
        "typing-extensions",
    ],
    python_requires=">=3.6",
)<|MERGE_RESOLUTION|>--- conflicted
+++ resolved
@@ -34,12 +34,8 @@
     packages=find_packages(where="src"),
     install_requires=[
         "numpy>=1.19.0",
-<<<<<<< HEAD
         "scipy>=1.7.1",
-        "torch==1.9.0",
-=======
         "torch>=1.9.0",
->>>>>>> 34b26efc
         "dill>=0.3.3",
         "pydantic>=1.8.2",
         "dataclasses>=0.6",
