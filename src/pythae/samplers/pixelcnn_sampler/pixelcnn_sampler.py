--- conflicted
+++ resolved
@@ -218,15 +218,10 @@
             if self.needs_reshape:
                 z_quant = z_quant.reshape(z_quant.shape[0], -1)
             else:
-<<<<<<< HEAD
-                z_quant = z_quant.reshape(z.shape[0], z.shape[2], z.shape[3], -1).permute(0, 3, 1, 2)
-                
-=======
                 z_quant = z_quant.reshape(
                     z.shape[0], z.shape[2], z.shape[3], -1
                 ).permute(0, 3, 1, 2)
 
->>>>>>> 62cfd23e
             x_gen = self.model.decoder(z_quant).reconstruction.detach()
 
             if output_dir is not None:
