--- conflicted
+++ resolved
@@ -65,29 +65,16 @@
             else:
                 training_config = BaseTrainerConfig()
 
-<<<<<<< HEAD
-            elif model.model_name == "RAE_L2" or model.model_name == "PIWAE":
-                if not isinstance(training_config, CoupledOptimizerTrainerConfig):
-
-                    raise AssertionError(
-                        "A 'CoupledOptimizerTrainerConfig' "
-                        f"is expected for training a {model.model_name}"
-                    )
-                if model.model_name == "RAE_L2":
-                    training_config.encoder_optim_decay = 0.0
-                    training_config.decoder_optim_decay = model.model_config.reg_weight
-=======
-        elif model.model_name == "RAE_L2":
+        elif model.model_name == "RAE_L2" or model.model_name == "PIWAE":
             if not isinstance(training_config, CoupledOptimizerTrainerConfig):
 
                 raise AssertionError(
                     "A 'CoupledOptimizerTrainerConfig' "
-                    "is expected for training a RAE_L2"
-                )
-
-            training_config.encoder_optim_decay = 0.0
-            training_config.decoder_optim_decay = model.model_config.reg_weight
->>>>>>> 82820b03
+                    f"is expected for training a {model.model_name}"
+                )
+            if model.model_name == "RAE_L2":
+                training_config.encoder_optim_decay = 0.0
+                training_config.decoder_optim_decay = model.model_config.reg_weight
 
         elif model.model_name == "Adversarial_AE" or model.model_name == "FactorVAE":
             if not isinstance(training_config, AdversarialTrainerConfig):
