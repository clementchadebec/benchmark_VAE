import os
from copy import deepcopy
from typing import Optional

import dill
import torch
import torch.nn as nn

from ...customexception import BadInheritanceError
from ...data.datasets import BaseDataset
from ..nn import BaseDecoder, BaseEncoder
from ..nn.default_architectures import Decoder_AE_MLP, Encoder_AE_MLP
from .base_config import BaseAEConfig
from .base_utils import CPU_Unpickler, ModelOutput


class BaseAE(nn.Module):
    """Base class for Autoencoder based models.

    Args:
        model_config (BaseAEConfig): An instance of BaseAEConfig in which any model's parameters is
            made available.

        encoder (BaseEncoder): An instance of BaseEncoder (inheriting from `torch.nn.Module` which
            plays the role of encoder. This argument allows you to use your own neural networks
            architectures if desired. If None is provided, a simple Multi Layer Preception
            (https://en.wikipedia.org/wiki/Multilayer_perceptron) is used. Default: None.

        decoder (BaseDecoder): An instance of BaseDecoder (inheriting from `torch.nn.Module` which
            plays the role of decoder. This argument allows you to use your own neural networks
            architectures if desired. If None is provided, a simple Multi Layer Preception
            (https://en.wikipedia.org/wiki/Multilayer_perceptron) is used. Default: None.

    .. note::
        For high dimensional data we advice you to provide you own network architectures. With the
        provided MLP you may end up with a ``MemoryError``.
    """

    def __init__(
        self,
        model_config: BaseAEConfig,
        encoder: Optional[BaseDecoder] = None,
        decoder: Optional[BaseDecoder] = None,
    ):

        nn.Module.__init__(self)

        self.model_name = "BaseAE"

        self.input_dim = model_config.input_dim
        self.latent_dim = model_config.latent_dim

        self.model_config = model_config

        if decoder is None:
            if model_config.input_dim is None:
                raise AttributeError(
                    "No input dimension provided !"
                    "'input_dim' parameter of BaseAEConfig instance must be set to 'data_shape' where "
                    "the shape of the data is (C, H, W ..)]. Unable to build decoder"
                    "automatically"
                )

            decoder = Decoder_AE_MLP(model_config)
            self.model_config.uses_default_decoder = True

        else:
            self.model_config.uses_default_decoder = False

        self.set_decoder(decoder)

        self.device = None

    def forward(self, inputs: BaseDataset, **kwargs) -> ModelOutput:
        """Main forward pass outputing the VAE outputs
        This function should output a :class:`~pythae.models.base.base_utils.ModelOutput` instance
        gathering all the model outputs

        Args:
            inputs (BaseDataset): The training data with labels, masks etc...

        Returns:
            ModelOutput: A ModelOutput instance providing the outputs of the model.

        .. note::
            The loss must be computed in this forward pass and accessed through
            ``loss = model_output.loss``"""
        raise NotImplementedError()

    def update(self):
        """Method that allows model update during the training (at the end of a training epoch)

        If needed, this method must be implemented in a child class.

        By default, it does nothing.
        """
        pass

    def save(self, dir_path):
        """Method to save the model at a specific location. It saves, the model weights as a
        ``models.pt`` file along with the model config as a ``model_config.json`` file. If the
<<<<<<< HEAD
        model to save used custom encoder (resp. decoder) provided by the user, these are also 
=======
        model to save used custom encoder (resp. decoder) provided by the user, these are also
>>>>>>> 872397b3
        saved as ``decoder.pkl`` (resp. ``decoder.pkl``).

        Args:
            dir_path (str): The path where the model should be saved. If the path
                path does not exist a folder will be created at the provided location.
        """

        model_path = dir_path

        model_dict = {"model_state_dict": deepcopy(self.state_dict())}

        if not os.path.exists(model_path):
            try:
                os.makedirs(model_path)

            except FileNotFoundError as e:
                raise e

        self.model_config.save_json(model_path, "model_config")

        # only save .pkl if custom architecture provided
        if not self.model_config.uses_default_encoder:
            with open(os.path.join(model_path, "encoder.pkl"), "wb") as fp:
                dill.dump(self.encoder, fp)

        if not self.model_config.uses_default_decoder:
            with open(os.path.join(model_path, "decoder.pkl"), "wb") as fp:
                dill.dump(self.decoder, fp)

        torch.save(model_dict, os.path.join(model_path, "model.pt"))

    @classmethod
    def _load_model_config_from_folder(cls, dir_path):
        file_list = os.listdir(dir_path)

        if "model_config.json" not in file_list:
            raise FileNotFoundError(
                f"Missing model config file ('model_config.json') in"
                f"{dir_path}... Cannot perform model building."
            )

        path_to_model_config = os.path.join(dir_path, "model_config.json")
        model_config = BaseAEConfig.from_json_file(path_to_model_config)

        return model_config

    @classmethod
    def _load_model_weights_from_folder(cls, dir_path):
        file_list = os.listdir(dir_path)

        if "model.pt" not in file_list:
            raise FileNotFoundError(
                f"Missing model weights file ('model.pt') file in"
                f"{dir_path}... Cannot perform model building."
            )

        path_to_model_weights = os.path.join(dir_path, "model.pt")

        try:
            model_weights = torch.load(path_to_model_weights, map_location="cpu")

        except RuntimeError:
            RuntimeError(
                "Enable to load model weights. Ensure they are saves in a '.pt' format."
            )

        if "model_state_dict" not in model_weights.keys():
            raise KeyError(
                "Model state dict is not available in 'model.pt' file. Got keys:"
                f"{model_weights.keys()}"
            )

        model_weights = model_weights["model_state_dict"]

        return model_weights

    @classmethod
    def _load_custom_encoder_from_folder(cls, dir_path):

        file_list = os.listdir(dir_path)
        if "encoder.pkl" not in file_list:
            raise FileNotFoundError(
                f"Missing encoder pkl file ('encoder.pkl') in"
                f"{dir_path}... This file is needed to rebuild custom encoders."
                " Cannot perform model building."
            )

        else:
            with open(os.path.join(dir_path, "encoder.pkl"), "rb") as fp:
                encoder = CPU_Unpickler(fp).load()

        return encoder

    @classmethod
    def _load_custom_decoder_from_folder(cls, dir_path):

        file_list = os.listdir(dir_path)

        if "decoder.pkl" not in file_list:
            raise FileNotFoundError(
                f"Missing decoder pkl file ('decoder.pkl') in"
                f"{dir_path}... This file is needed to rebuild custom decoders."
                " Cannot perform model building."
            )

        else:
            with open(os.path.join(dir_path, "decoder.pkl"), "rb") as fp:
                decoder = CPU_Unpickler(fp).load()

        return decoder

    @classmethod
    def load_from_folder(cls, dir_path):
        """Class method to be used to load the model from a specific folder

        Args:
            dir_path (str): The path where the model should have been be saved.

        .. note::
            This function requires the folder to contain:

            - | a ``model_config.json`` and a ``model.pt`` if no custom architectures were provided

            **or**

            - | a ``model_config.json``, a ``model.pt`` and a ``encoder.pkl`` (resp.
                ``decoder.pkl``) if a custom encoder (resp. decoder) was provided
        """

        model_config = cls._load_model_config_from_folder(dir_path)
        model_weights = cls._load_model_weights_from_folder(dir_path)

        if not model_config.uses_default_encoder:
            encoder = cls._load_custom_encoder_from_folder(dir_path)

        else:
            encoder = None

        if not model_config.uses_default_decoder:
            decoder = cls._load_custom_decoder_from_folder(dir_path)

        else:
            decoder = None

        model = cls(model_config, encoder=encoder, decoder=decoder)
        model.load_state_dict(model_weights)

        return model

    def set_encoder(self, encoder: BaseEncoder) -> None:
        """Set the encoder of the model"""
        if not issubclass(type(encoder), BaseEncoder):
            raise BadInheritanceError(
                (
                    "Encoder must inherit from BaseEncoder class from "
                    "pythae.models.base_architectures.BaseEncoder. Refer to documentation."
                )
            )
        self.encoder = encoder

    def set_decoder(self, decoder: BaseDecoder) -> None:
        """Set the decoder of the model"""
        if not issubclass(type(decoder), BaseDecoder):
            raise BadInheritanceError(
                (
                    "Decoder must inherit from BaseDecoder class from "
                    "pythae.models.base_architectures.BaseDecoder. Refer to documentation."
                )
            )
        self.decoder = decoder<|MERGE_RESOLUTION|>--- conflicted
+++ resolved
@@ -99,11 +99,7 @@
     def save(self, dir_path):
         """Method to save the model at a specific location. It saves, the model weights as a
         ``models.pt`` file along with the model config as a ``model_config.json`` file. If the
-<<<<<<< HEAD
-        model to save used custom encoder (resp. decoder) provided by the user, these are also 
-=======
         model to save used custom encoder (resp. decoder) provided by the user, these are also
->>>>>>> 872397b3
         saved as ``decoder.pkl`` (resp. ``decoder.pkl``).
 
         Args:
