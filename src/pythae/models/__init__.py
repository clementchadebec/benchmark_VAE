--- conflicted
+++ resolved
@@ -31,7 +31,7 @@
 from .rae_l2 import RAE_L2, RAE_L2_Config
 from .rhvae import RHVAE, RHVAEConfig
 from .svae import SVAE, SVAEConfig
-from .vae_nf import VAE_NF, VAE_NF_Config
+from .vae import VAE, VAEConfig
 from .vae_gan import VAEGAN, VAEGANConfig
 from .vae_iaf import VAE_IAF, VAE_IAF_Config
 from .vae_lin_nf import VAE_LinNF, VAE_LinNF_Config
@@ -80,13 +80,8 @@
     "FactorVAEConfig",
     "BetaTCVAE",
     "BetaTCVAEConfig",
-<<<<<<< HEAD
     "VAE_LinNF",
     "VAE_LinNF_Config",
-=======
-    "VAE_NF"
-    "VAE_NF_Config"
->>>>>>> 9a9810a6
     "VAE_IAF",
     "VAE_IAF_Config",
 ]