--- conflicted
+++ resolved
@@ -29,16 +29,13 @@
 from .rae_l2 import RAE_L2, RAE_L2_Config
 from .rhvae import RHVAE, RHVAEConfig
 from .svae import SVAE, SVAEConfig
-<<<<<<< HEAD
 from .vae_nf import VAE_NF, VAE_NF_Config
-=======
 from .vae import VAE, VAEConfig
 from .vae_gan import VAEGAN, VAEGANConfig
 from .vae_iaf import VAE_IAF, VAE_IAF_Config
 from .vamp import VAMP, VAMPConfig
 from .vq_vae import VQVAE, VQVAEConfig
 from .wae_mmd import WAE_MMD, WAE_MMD_Config
->>>>>>> fa8603f3
 
 __all__ = [
     "BaseAE",
@@ -81,11 +78,8 @@
     "FactorVAEConfig",
     "BetaTCVAE",
     "BetaTCVAEConfig",
-<<<<<<< HEAD
     "VAE_NF"
     "VAE_NF_Config"
-=======
     "VAE_IAF",
     "VAE_IAF_Config"
->>>>>>> fa8603f3
 ]