""" 
This is the heart of pythae! 
Here are implemented some of the most common (Variational) Autoencoders models.

By convention, each implemented model is stored in a folder located in :class:`pythae.models`
and named likewise the model. The following modules can be found in this folder:

- | *modelname_config.py*: Contains a :class:`ModelNameConfig` instance inheriting
    from either :class:`~pythae.models.base.AEConfig` for Autoencoder models or 
    :class:`~pythae.models.base.VAEConfig` for Variational Autoencoder models. 
- | *modelname_model.py*: An implementation of the model inheriting either from
    :class:`~pythae.models.AE` for Autoencoder models or 
    :class:`~pythae.models.base.VAE` for Variational Autoencoder models. 
- *modelname_utils.py* (optional): A module where utils methods are stored.
"""

from .adversarial_ae import Adversarial_AE, Adversarial_AE_Config
from .ae import AE, AEConfig
from .base import BaseAE, BaseAEConfig
from .beta_tc_vae import BetaTCVAE, BetaTCVAEConfig
from .beta_vae import BetaVAE, BetaVAEConfig
<<<<<<< HEAD
from .disentangled_beta_vae import DisentangledBetaVAE, DisentangledBetaVAEConfig
=======
from .disentangled_beta_vae import (DisentangledBetaVAE,
                                    DisentangledBetaVAEConfig)
>>>>>>> 872397b3
from .factor_vae import FactorVAE, FactorVAEConfig
from .hvae import HVAE, HVAEConfig
from .info_vae import INFOVAE_MMD, INFOVAE_MMD_Config
from .iwae import IWAE, IWAEConfig
from .msssim_vae import MSSSIM_VAE, MSSSIM_VAEConfig
from .rae_gp import RAE_GP, RAE_GP_Config
from .rae_l2 import RAE_L2, RAE_L2_Config
from .rhvae import RHVAE, RHVAEConfig
from .svae import SVAE, SVAEConfig
<<<<<<< HEAD
from .vae_nf import VAE_NF, VAE_NF_Config
=======
>>>>>>> 872397b3
from .vae import VAE, VAEConfig
from .vae_gan import VAEGAN, VAEGANConfig
from .vae_iaf import VAE_IAF, VAE_IAF_Config
from .vamp import VAMP, VAMPConfig
from .vq_vae import VQVAE, VQVAEConfig
from .wae_mmd import WAE_MMD, WAE_MMD_Config

__all__ = [
    "BaseAE",
    "BaseAEConfig",
    "AE",
    "AEConfig",
    "WAE_MMD",
    "WAE_MMD_Config",
    "VAE",
    "VAEConfig",
    "BetaVAE",
    "BetaVAEConfig",
    "VAMP",
    "VAMPConfig",
    "HVAE",
    "HVAEConfig",
    "RHVAE",
    "RHVAEConfig",
    "RAE_L2",
    "RAE_L2_Config",
    "RAE_GP",
    "RAE_GP_Config",
    "IWAE",
    "IWAEConfig",
    "INFOVAE_MMD",
    "INFOVAE_MMD_Config",
    "VQVAE",
    "VQVAEConfig",
    "Adversarial_AE",
    "Adversarial_AE_Config",
    "VAEGAN",
    "VAEGANConfig",
    "MSSSIM_VAE",
    "MSSSIM_VAEConfig",
    "SVAE",
    "SVAEConfig",
    "DisentangledBetaVAE",
    "DisentangledBetaVAEConfig",
    "FactorVAE",
    "FactorVAEConfig",
    "BetaTCVAE",
    "BetaTCVAEConfig",
<<<<<<< HEAD
    "VAE_NF"
    "VAE_NF_Config"
    "VAE_IAF",
    "VAE_IAF_Config"
=======
    "VAE_IAF",
    "VAE_IAF_Config",
>>>>>>> 872397b3
]<|MERGE_RESOLUTION|>--- conflicted
+++ resolved
@@ -19,12 +19,8 @@
 from .base import BaseAE, BaseAEConfig
 from .beta_tc_vae import BetaTCVAE, BetaTCVAEConfig
 from .beta_vae import BetaVAE, BetaVAEConfig
-<<<<<<< HEAD
-from .disentangled_beta_vae import DisentangledBetaVAE, DisentangledBetaVAEConfig
-=======
 from .disentangled_beta_vae import (DisentangledBetaVAE,
                                     DisentangledBetaVAEConfig)
->>>>>>> 872397b3
 from .factor_vae import FactorVAE, FactorVAEConfig
 from .hvae import HVAE, HVAEConfig
 from .info_vae import INFOVAE_MMD, INFOVAE_MMD_Config
@@ -34,10 +30,7 @@
 from .rae_l2 import RAE_L2, RAE_L2_Config
 from .rhvae import RHVAE, RHVAEConfig
 from .svae import SVAE, SVAEConfig
-<<<<<<< HEAD
 from .vae_nf import VAE_NF, VAE_NF_Config
-=======
->>>>>>> 872397b3
 from .vae import VAE, VAEConfig
 from .vae_gan import VAEGAN, VAEGANConfig
 from .vae_iaf import VAE_IAF, VAE_IAF_Config
@@ -86,13 +79,8 @@
     "FactorVAEConfig",
     "BetaTCVAE",
     "BetaTCVAEConfig",
-<<<<<<< HEAD
-    "VAE_NF"
-    "VAE_NF_Config"
-    "VAE_IAF",
-    "VAE_IAF_Config"
-=======
+    "VAE_NF",
+    "VAE_NF_Config",
     "VAE_IAF",
     "VAE_IAF_Config",
->>>>>>> 872397b3
 ]