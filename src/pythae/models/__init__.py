""" 
This is the heart if of pythae! 
Here are implemented some of the most common (Variational) Autoencoders models.

By convention, each implemented model is stored in a folder located in :class:`pythae.models`
and named likewise the model. The following modules can be found in this folder:

- | *modelname_config.py*: Contains a :class:`ModelNameConfig` instance inheriting
    from either :class:`~pythae.models.base.AEConfig` for Autoencoder models or 
    :class:`~pythae.models.base.VAEConfig` for Variational Autoencoder models. 
- | *modelname_model.py*: An implementation of the model inheriting either from
    :class:`~pythae.models.AE` for Autoencoder models or 
    :class:`~pythae.models.base.VAE` for Variational Autoencoder models. 
- *modelname_utils.py* (optional): A module where utils methods are stored.
"""

from .base.base_utils import ModelOutput
from .base import BaseAE, BaseAEConfig
from .ae import AE, AEConfig
from .wae_mmd import WAE_MMD, WAE_MMD_Config
from .vae import VAE, VAEConfig
from .beta_vae import BetaVAE, BetaVAEConfig
from .factor_vae import FactorVAE, FactorVAEConfig
from .vamp import VAMP, VAMPConfig
from .hvae import HVAE, HVAEConfig
from .rhvae import RHVAE, RHVAEConfig
from .rae_l2 import RAE_L2, RAE_L2_Config
from .rae_gp import RAE_GP, RAE_GP_Config
from .iwae import IWAE, IWAEConfig
from .info_vae import INFOVAE_MMD, INFOVAE_MMD_Config
from .vq_vae import VQVAE, VQVAEConfig
from .adversarial_ae import Adversarial_AE, Adversarial_AE_Config
from .vae_gan import VAEGAN, VAEGANConfig
<<<<<<< HEAD
from .ladder_vae import LadderVAE, LadderVAEConfig
=======
from .disentangled_beta_vae import DisentangledBetaVAE, DisentangledBetaVAEConfig
from .beta_tc_vae import BetaTCVAE, BetaTCVAEConfig
from .msssim_vae import MSSSIM_VAE, MSSSIM_VAEConfig
from .svae import SVAE, SVAEConfig
>>>>>>> 46ab003e

__all__ = [
    "ModelOutput",
    "BaseAE",
    "BaseAEConfig",
    "AE",
    "AEConfig",
    "WAE_MMD",
    "WAE_MMD_Config",
    "VAE",
    "VAEConfig",
    "BetaVAE",
    "BetaVAEConfig",
    "VAMP",
    "VAMPConfig",
    "HVAE",
    "HVAEConfig",
    "RHVAE",
    "RHVAEConfig",
    "RAE_L2",
    "RAE_L2_Config",
    "RAE_GP",
    "RAE_GP_Config",
    "IWAE",
    "IWAEConfig",
    "INFOVAE_MMD",
    "INFOVAE_MMD_Config",
    "VQVAE",
    "VQVAEConfig",
    "Adversarial_AE",
    "Adversarial_AE_Config",
    "VAEGAN",
    "VAEGANConfig",
<<<<<<< HEAD
    "LadderVAE",
    "LadderVAEConfig"
=======
    "MSSSIM_VAE",
    "MSSSIM_VAEConfig",
    "SVAE",
    "SVAEConfig",
    "DisentangledBetaVAE",
    "DisentangledBetaVAEConfig",
    "FactorVAE",
    "FactorVAEConfig",
    "BetaTCVAE",
    "BetaTCVAEConfig",
>>>>>>> 46ab003e
]<|MERGE_RESOLUTION|>--- conflicted
+++ resolved
@@ -31,14 +31,11 @@
 from .vq_vae import VQVAE, VQVAEConfig
 from .adversarial_ae import Adversarial_AE, Adversarial_AE_Config
 from .vae_gan import VAEGAN, VAEGANConfig
-<<<<<<< HEAD
 from .ladder_vae import LadderVAE, LadderVAEConfig
-=======
 from .disentangled_beta_vae import DisentangledBetaVAE, DisentangledBetaVAEConfig
 from .beta_tc_vae import BetaTCVAE, BetaTCVAEConfig
 from .msssim_vae import MSSSIM_VAE, MSSSIM_VAEConfig
 from .svae import SVAE, SVAEConfig
->>>>>>> 46ab003e
 
 __all__ = [
     "ModelOutput",
@@ -72,10 +69,8 @@
     "Adversarial_AE_Config",
     "VAEGAN",
     "VAEGANConfig",
-<<<<<<< HEAD
     "LadderVAE",
     "LadderVAEConfig"
-=======
     "MSSSIM_VAE",
     "MSSSIM_VAEConfig",
     "SVAE",
@@ -86,5 +81,4 @@
     "FactorVAEConfig",
     "BetaTCVAE",
     "BetaTCVAEConfig",
->>>>>>> 46ab003e
 ]