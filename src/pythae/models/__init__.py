""" 
This is the heart of pythae! 
Here are implemented some of the most common (Variational) Autoencoders models.

By convention, each implemented model is stored in a folder located in :class:`pythae.models`
and named likewise the model. The following modules can be found in this folder:

- | *modelname_config.py*: Contains a :class:`ModelNameConfig` instance inheriting
    from either :class:`~pythae.models.base.AEConfig` for Autoencoder models or 
    :class:`~pythae.models.base.VAEConfig` for Variational Autoencoder models. 
- | *modelname_model.py*: An implementation of the model inheriting either from
    :class:`~pythae.models.AE` for Autoencoder models or 
    :class:`~pythae.models.base.VAE` for Variational Autoencoder models. 
- *modelname_utils.py* (optional): A module where utils methods are stored.
"""

from .adversarial_ae import Adversarial_AE, Adversarial_AE_Config
from .ae import AE, AEConfig
from .base import BaseAE, BaseAEConfig
from .beta_tc_vae import BetaTCVAE, BetaTCVAEConfig
from .beta_vae import BetaVAE, BetaVAEConfig
from .disentangled_beta_vae import (DisentangledBetaVAE,
                                    DisentangledBetaVAEConfig)
from .factor_vae import FactorVAE, FactorVAEConfig
from .hvae import HVAE, HVAEConfig
from .info_vae import INFOVAE_MMD, INFOVAE_MMD_Config
from .iwae import IWAE, IWAEConfig
from .msssim_vae import MSSSIM_VAE, MSSSIM_VAEConfig
from .rae_gp import RAE_GP, RAE_GP_Config
from .rae_l2 import RAE_L2, RAE_L2_Config
from .rhvae import RHVAE, RHVAEConfig
from .svae import SVAE, SVAEConfig
<<<<<<< HEAD
from .vae_nf import VAE_NF, VAE_NF_Config
=======
from .vae import VAE, VAEConfig
from .vae_gan import VAEGAN, VAEGANConfig
from .vae_iaf import VAE_IAF, VAE_IAF_Config
from .vamp import VAMP, VAMPConfig
from .vq_vae import VQVAE, VQVAEConfig
from .wae_mmd import WAE_MMD, WAE_MMD_Config
>>>>>>> 872397b3

__all__ = [
    "BaseAE",
    "BaseAEConfig",
    "AE",
    "AEConfig",
    "WAE_MMD",
    "WAE_MMD_Config",
    "VAE",
    "VAEConfig",
    "BetaVAE",
    "BetaVAEConfig",
    "VAMP",
    "VAMPConfig",
    "HVAE",
    "HVAEConfig",
    "RHVAE",
    "RHVAEConfig",
    "RAE_L2",
    "RAE_L2_Config",
    "RAE_GP",
    "RAE_GP_Config",
    "IWAE",
    "IWAEConfig",
    "INFOVAE_MMD",
    "INFOVAE_MMD_Config",
    "VQVAE",
    "VQVAEConfig",
    "Adversarial_AE",
    "Adversarial_AE_Config",
    "VAEGAN",
    "VAEGANConfig",
    "MSSSIM_VAE",
    "MSSSIM_VAEConfig",
    "SVAE",
    "SVAEConfig",
    "DisentangledBetaVAE",
    "DisentangledBetaVAEConfig",
    "FactorVAE",
    "FactorVAEConfig",
    "BetaTCVAE",
    "BetaTCVAEConfig",
<<<<<<< HEAD
    "VAE_NF"
    "VAE_NF_Config"
=======
    "VAE_IAF",
    "VAE_IAF_Config",
>>>>>>> 872397b3
]<|MERGE_RESOLUTION|>--- conflicted
+++ resolved
@@ -16,6 +16,7 @@
 
 from .adversarial_ae import Adversarial_AE, Adversarial_AE_Config
 from .ae import AE, AEConfig
+from .vae import VAE, VAEConfig
 from .base import BaseAE, BaseAEConfig
 from .beta_tc_vae import BetaTCVAE, BetaTCVAEConfig
 from .beta_vae import BetaVAE, BetaVAEConfig
@@ -30,16 +31,12 @@
 from .rae_l2 import RAE_L2, RAE_L2_Config
 from .rhvae import RHVAE, RHVAEConfig
 from .svae import SVAE, SVAEConfig
-<<<<<<< HEAD
 from .vae_nf import VAE_NF, VAE_NF_Config
-=======
-from .vae import VAE, VAEConfig
 from .vae_gan import VAEGAN, VAEGANConfig
 from .vae_iaf import VAE_IAF, VAE_IAF_Config
 from .vamp import VAMP, VAMPConfig
 from .vq_vae import VQVAE, VQVAEConfig
 from .wae_mmd import WAE_MMD, WAE_MMD_Config
->>>>>>> 872397b3
 
 __all__ = [
     "BaseAE",
@@ -82,11 +79,8 @@
     "FactorVAEConfig",
     "BetaTCVAE",
     "BetaTCVAEConfig",
-<<<<<<< HEAD
     "VAE_NF"
     "VAE_NF_Config"
-=======
     "VAE_IAF",
     "VAE_IAF_Config",
->>>>>>> 872397b3
 ]