--- conflicted
+++ resolved
@@ -16,11 +16,7 @@
     """Wasserstein Autoencoder model.
 
     Args:
-<<<<<<< HEAD
-        model_config (WAE_MMD_Config): The Autoencoder configuration setting the main parameters 
-=======
         model_config (WAE_MMD_Config): The Autoencoder configuration setting the main parameters
->>>>>>> 872397b3
             of the model.
 
         encoder (BaseEncoder): An instance of BaseEncoder (inheriting from `torch.nn.Module` which
