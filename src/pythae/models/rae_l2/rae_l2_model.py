import os
from typing import Optional

import torch
import torch.nn.functional as F

from ...data.datasets import BaseDataset
from ...models import AE
from ..base.base_utils import ModelOutput
from ..nn import BaseDecoder, BaseEncoder
from .rae_l2_config import RAE_L2_Config


class RAE_L2(AE):
    """Regularized Autoencoder with L2 decoder params regularization model.

    Args:
        model_config(RAE_L2_Config): The Autoencoder configuration seting the main parameters of the
            model

        encoder (BaseEncoder): An instance of BaseEncoder (inheriting from `torch.nn.Module` which
            plays the role of encoder. This argument allows you to use your own neural networks
            architectures if desired. If None is provided, a simple Multi Layer Preception
            (https://en.wikipedia.org/wiki/Multilayer_perceptron) is used. Default: None.

        decoder (BaseDecoder): An instance of BaseDecoder (inheriting from `torch.nn.Module` which
            plays the role of decoder. This argument allows you to use your own neural networks
            architectures if desired. If None is provided, a simple Multi Layer Preception
            (https://en.wikipedia.org/wiki/Multilayer_perceptron) is used. Default: None.

    .. note::
        For high dimensional data we advice you to provide you own network architectures. With the
        provided MLP you may end up with a ``MemoryError``.
    """

    def __init__(
        self,
        model_config: RAE_L2_Config,
        encoder: Optional[BaseEncoder] = None,
        decoder: Optional[BaseDecoder] = None,
    ):

        AE.__init__(self, model_config=model_config, encoder=encoder, decoder=decoder)

        self.model_name = "RAE_L2"

<<<<<<< HEAD

=======
>>>>>>> 46ab003e
    def forward(self, inputs: BaseDataset, **kwargs) -> ModelOutput:
        """The input data is encoded and decoded

        Args:
            inputs (BaseDataset): An instance of pythae's datasets

        Returns:
            ModelOutput: An instance of ModelOutput containing all the relevant parameters
        """

        x = inputs["data"]

        z = self.encoder(x).embedding
        recon_x = self.decoder(z)["reconstruction"]

        loss, recon_loss, embedding_loss = self.loss_function(recon_x, x, z)

        output = ModelOutput(
            loss=loss,
            recon_loss=recon_loss,
            embedding_loss=embedding_loss,
            recon_x=recon_x,
            z=z,
        )

        return output

    def loss_function(self, recon_x, x, z):

        recon_loss = F.mse_loss(
            recon_x.reshape(x.shape[0], -1), x.reshape(x.shape[0], -1), reduction="none"
        ).sum(dim=-1)

        embedding_loss = 0.5 * torch.linalg.norm(z, dim=-1) ** 2

        return (
            (recon_loss + self.model_config.embedding_weight * embedding_loss).mean(
                dim=0
            ),
            (recon_loss).mean(dim=0),
            (embedding_loss).mean(dim=0),
        )

    @classmethod
    def _load_model_config_from_folder(cls, dir_path):
        file_list = os.listdir(dir_path)

        if "model_config.json" not in file_list:
            raise FileNotFoundError(
                f"Missing model config file ('model_config.json') in"
                f"{dir_path}... Cannot perform model building."
            )

        path_to_model_config = os.path.join(dir_path, "model_config.json")
        model_config = RAE_L2_Config.from_json_file(path_to_model_config)

        return model_config

    @classmethod
    def load_from_folder(cls, dir_path):
        """Class method to be used to load the model from a specific folder

        Args:
            dir_path (str): The path where the model should have been be saved.

        .. note::
            This function requires the folder to contain:

            - | a ``model_config.json`` and a ``model.pt`` if no custom architectures were provided

            **or**

            - | a ``model_config.json``, a ``model.pt`` and a ``encoder.pkl`` (resp.
                ``decoder.pkl``) if a custom encoder (resp. decoder) was provided

        """

        model_config = cls._load_model_config_from_folder(dir_path)
        model_weights = cls._load_model_weights_from_folder(dir_path)

        if not model_config.uses_default_encoder:
            encoder = cls._load_custom_encoder_from_folder(dir_path)

        else:
            encoder = None

        if not model_config.uses_default_decoder:
            decoder = cls._load_custom_decoder_from_folder(dir_path)

        else:
            decoder = None

        model = cls(model_config, encoder=encoder, decoder=decoder)
        model.load_state_dict(model_weights)

        return model<|MERGE_RESOLUTION|>--- conflicted
+++ resolved
@@ -44,10 +44,6 @@
 
         self.model_name = "RAE_L2"
 
-<<<<<<< HEAD
-
-=======
->>>>>>> 46ab003e
     def forward(self, inputs: BaseDataset, **kwargs) -> ModelOutput:
         """The input data is encoded and decoded
 
